interface GeminiAnalysisRequest {
  topic: string;
  subject: 'math' | 'english';
  mistakes: Array<{
    question_text?: string;
    time_spent: number;
    difficulty: string;
    error_type?: string;
    created_at: string;
  }>;
  avgTimeSpent: number;
  mistakeCount: number;
  userName: string;
}

interface GeminiAnalysisResponse {
  rootCauses: string[];
  specificReasons: string[];
  practiceStrategies: string[];
  overallInsight: string;
  confidenceLevel: 'low' | 'medium' | 'high';
  estimatedImprovementTime: string;
}

class GeminiAnalysisService {
  private supabaseUrl: string;
  private supabaseAnonKey: string;

  constructor() {
    this.supabaseUrl = 'https://kpcprhkubqhslazlhgad.supabase.co';
    this.supabaseAnonKey = 'eyJhbGciOiJIUzI1NiIsInR5cCI6IkpXVCJ9.eyJpc3MiOiJzdXBhYmFzZSIsInJlZiI6ImtwY3ByaGt1YnFoc2xhemxoZ2FkIiwicm9sZSI6ImFub24iLCJpYXQiOjE3NDgzODkzNTIsImV4cCI6MjA2Mzk2NTM1Mn0.kqHLbGSNGdwtxBKkjqw5Cod6si0j_qnrvpw5u_Q860Q';
  }

  async analyzeWeakness(request: GeminiAnalysisRequest): Promise<GeminiAnalysisResponse> {
    try {
      // Build a comprehensive prompt for Gemini
      const prompt = this.buildAnalysisPrompt(request);
      
      // Call the Supabase Edge Function
      const response = await fetch(`${this.supabaseUrl}/functions/v1/gemini-analysis`, {
        method: 'POST',
        headers: {
          'Content-Type': 'application/json',
          'Authorization': `Bearer ${this.supabaseAnonKey}`,
        },
        body: JSON.stringify({
          prompt: prompt
        })
      });

      if (!response.ok) {
        throw new Error(`Edge Function error: ${response.status}`);
      }

      const data = await response.json();
      
      if (data.analysis) {
        // Parse the Gemini response and convert to our format
        return this.parseGeminiResponse(data.analysis, request);
      } else {
        throw new Error('No analysis in response');
      }
    } catch (error) {
      console.error('Error calling Edge Function:', error);
      // Fallback to rule-based analysis
      return this.generateFallbackAnalysis(request);
    }
  }

  private buildAnalysisPrompt(request: GeminiAnalysisRequest): string {
    const { topic, subject, mistakes, avgTimeSpent, mistakeCount, userName } = request;
    
    const timeAnalysis = this.analyzeTimePattern(avgTimeSpent);
    const mistakePatterns = this.analyzeMistakePatterns(mistakes);
    
    // Include ALL question texts for comprehensive analysis
    const allQuestionTexts = mistakes.map((m, index) => 
      `Question ${index + 1}: ${m.question_text || 'Question text not available'}\nTime spent: ${m.time_spent}s, Difficulty: ${m.difficulty}, Error type: ${m.error_type || 'Not specified'}`
    ).join('\n\n');
    
    return `You are an expert SAT tutor analyzing a student's comprehensive performance data. 

STUDENT: ${userName}
SUBJECT: ${subject}
TOTAL MISTAKES: ${mistakeCount}
AVERAGE TIME SPENT: ${avgTimeSpent} seconds
TIME PATTERN: ${timeAnalysis}

ALL QUESTIONS STUDENT GOT WRONG:
${allQuestionTexts}

MISTAKE PATTERNS:
${mistakePatterns}

Please provide a comprehensive analysis in the following EXACT JSON format (no additional text, just the JSON):

{
  "rootCauses": [
    "Summary of common errors: High-level overview of the most frequent types of mistakes",
    "Specific areas of weakness: Detailed examples of concepts or topics showing lack of understanding",
    "Performance patterns: Recurring trends or habits in errors (rushed answers, keyword misunderstandings, etc.)",
    "Actionable insights: Specific recommendations on how to address these weaknesses and improve performance"
  ],
  "specificReasons": [
    "Detailed analysis of mistake pattern 1 with specific examples",
    "Detailed analysis of mistake pattern 2 with specific examples", 
    "Detailed analysis of mistake pattern 3 with specific examples",
    "Detailed analysis of mistake pattern 4 with specific examples",
    "Detailed analysis of mistake pattern 5 with specific examples"
  ],
  "practiceStrategies": [
    "Specific study technique to address the most common error type",
    "Practice method to improve understanding of weak concepts",
    "Test-taking approach to avoid recurring mistakes",
    "Review technique to reinforce correct understanding",
    "Time management strategy based on performance patterns",
    "Conceptual understanding method for difficult topics"
  ],
  "overallInsight": "A comprehensive 2-3 sentence summary analyzing the student's overall performance patterns, most critical weaknesses, and the most important action to take for improvement in ${subject}",
  "confidenceLevel": "high",
  "estimatedImprovementTime": "2-4 weeks with focused practice"
}

Analyze ALL ${mistakeCount} mistakes comprehensively. Be specific about patterns, provide concrete examples from the questions, and give actionable advice. Focus on the most impactful improvements the student can make. Return ONLY the JSON object, no additional text.`;
  }

  private analyzeTimePattern(avgTime: number): string {
    if (avgTime < 30) return "Student is rushing through questions (too fast)";
    if (avgTime < 60) return "Student has good time management";
    if (avgTime < 90) return "Student is taking reasonable time";
    return "Student is spending excessive time on questions (too slow)";
  }

  private analyzeMistakePatterns(mistakes: any[]): string {
    const patterns = [];
    
    // Analyze difficulty patterns
    const difficulties = mistakes.map(m => m.difficulty);
    const mostCommonDifficulty = difficulties.reduce((a, b) => 
      difficulties.filter(d => d === a).length > difficulties.filter(d => d === b).length ? a : b
    );
    patterns.push(`Most common difficulty: ${mostCommonDifficulty}`);
    
    // Analyze time patterns
    const fastMistakes = mistakes.filter(m => m.time_spent < 30).length;
    const slowMistakes = mistakes.filter(m => m.time_spent > 90).length;
    if (fastMistakes > 0) patterns.push(`${fastMistakes} mistakes made too quickly`);
    if (slowMistakes > 0) patterns.push(`${slowMistakes} mistakes took too long`);
    
    // Analyze error types if available
    const errorTypes = mistakes.filter(m => m.error_type).map(m => m.error_type);
    if (errorTypes.length > 0) {
      const uniqueErrors = [...new Set(errorTypes)];
      patterns.push(`Error types: ${uniqueErrors.join(', ')}`);
    }
    
    return patterns.join('\n');
  }

  private parseGeminiResponse(content: string, request: GeminiAnalysisRequest): GeminiAnalysisResponse {
    try {
      console.log('Raw Gemini response:', content);
      
      if (!content) {
        throw new Error('No content in Gemini response');
      }

      // Try to extract JSON from the response
      const jsonMatch = content.match(/\{[\s\S]*\}/);
      if (jsonMatch) {
        const parsed = JSON.parse(jsonMatch[0]);
        console.log('Parsed JSON:', parsed);
        return {
          rootCauses: Array.isArray(parsed.rootCauses) ? parsed.rootCauses : [],
          specificReasons: Array.isArray(parsed.specificReasons) ? parsed.specificReasons : [],
          practiceStrategies: Array.isArray(parsed.practiceStrategies) ? parsed.practiceStrategies : [],
          overallInsight: parsed.overallInsight || 'Analysis complete based on your performance patterns.',
          confidenceLevel: parsed.confidenceLevel || 'medium',
          estimatedImprovementTime: parsed.estimatedImprovementTime || '2-3 weeks'
        };
      }

      // Fallback parsing if JSON extraction fails
      return this.parseTextResponse(content, request);
    } catch (error) {
      console.error('Error parsing Gemini response:', error);
      return this.generateFallbackAnalysis(request);
    }
  }

  private parseTextResponse(content: string, request: GeminiAnalysisRequest): GeminiAnalysisResponse {
    // Fallback parsing for text responses
    const lines = content.split('\n').filter(line => line.trim());
    
    const rootCauses: string[] = [];
    const specificReasons: string[] = [];
    const practiceStrategies: string[] = [];
    
    let currentSection = '';
    
    lines.forEach(line => {
      const trimmed = line.trim();
      if (trimmed.toLowerCase().includes('root cause') || trimmed.toLowerCase().includes('fundamental')) {
        currentSection = 'rootCauses';
      } else if (trimmed.toLowerCase().includes('specific') || trimmed.toLowerCase().includes('why')) {
        currentSection = 'specificReasons';
      } else if (trimmed.toLowerCase().includes('strategy') || trimmed.toLowerCase().includes('improve')) {
        currentSection = 'practiceStrategies';
      } else if (trimmed.startsWith('•') || trimmed.startsWith('-') || trimmed.startsWith('*')) {
        const item = trimmed.replace(/^[•\-*]\s*/, '').trim();
        if (item && item.length > 10) {
          switch (currentSection) {
            case 'rootCauses':
              if (rootCauses.length < 5) rootCauses.push(item);
              break;
            case 'specificReasons':
              if (specificReasons.length < 6) specificReasons.push(item);
              break;
            case 'practiceStrategies':
              if (practiceStrategies.length < 8) practiceStrategies.push(item);
              break;
          }
        }
      }
    });

    return {
      rootCauses: rootCauses.length > 0 ? rootCauses : this.generateFallbackAnalysis(request).rootCauses,
      specificReasons: specificReasons.length > 0 ? specificReasons : this.generateFallbackAnalysis(request).specificReasons,
      practiceStrategies: practiceStrategies.length > 0 ? practiceStrategies : this.generateFallbackAnalysis(request).practiceStrategies,
      overallInsight: `Based on your performance in ${request.topic}, you need to focus on improving your ${request.subject} skills.`,
      confidenceLevel: 'medium',
      estimatedImprovementTime: '2-3 weeks'
    };
  }

  private generateFallbackAnalysis(request: GeminiAnalysisRequest): GeminiAnalysisResponse {
    // Fallback rule-based analysis when Gemini API fails
    const { topic, subject, avgTimeSpent } = request;
    
    let rootCauses: string[] = [];
    let specificReasons: string[] = [];
    let practiceStrategies: string[] = [];

    if (subject === 'math') {
      if (topic.toLowerCase().includes('algebra')) {
        rootCauses = [
          "Missing fundamental algebraic principles",
          "Rushing through calculations",
          "Not checking work for errors"
        ];
        specificReasons = [
          "Missing negative signs in equations",
          "Confusing order of operations (PEMDAS)",
          "Not isolating variables properly"
        ];
        practiceStrategies = [
          "Practice step-by-step problem solving",
          "Double-check all calculations",
          "Use scratch paper for complex problems"
        ];
      } else if (topic.toLowerCase().includes('geometry')) {
        rootCauses = [
          "Spatial reasoning difficulties",
          "Formula memorization gaps"
        ];
        specificReasons = [
          "Not drawing diagrams to visualize problems",
          "Forgetting geometric formulas and theorems"
        ];
        practiceStrategies = [
          "Draw diagrams for every geometry problem",
          "Memorize key formulas and theorems",
          "Practice with visual aids"
        ];
      }
    } else if (subject === 'english') {
      if (topic.toLowerCase().includes('reading')) {
        rootCauses = [
          "Skimming passages too quickly",
          "Main idea identification struggles"
        ];
        specificReasons = [
          "Missing key details in passages",
          "Confusing fact-based vs. inference questions"
        ];
        practiceStrategies = [
          "Read passages more carefully and slowly",
          "Underline key information while reading",
          "Practice identifying question types"
        ];
      }
    }

    // Add time-based insights
    if (avgTimeSpent < 30) {
      rootCauses.push("Time pressure leading to careless mistakes");
      practiceStrategies.push("Implement time management techniques");
    } else if (avgTimeSpent > 90) {
      rootCauses.push("Over-analysis causing confusion");
      practiceStrategies.push("Practice with simpler problems first");
    }

    return {
      rootCauses: rootCauses.length > 0 ? rootCauses : ["Conceptual understanding gaps", "Need for more practice"],
      specificReasons: specificReasons.length > 0 ? specificReasons : ["Not applying learned concepts correctly", "Missing key details"],
      practiceStrategies: practiceStrategies.length > 0 ? practiceStrategies : ["Review fundamental concepts", "Take practice tests", "Focus on weak areas"],
      overallInsight: `You need to focus on improving your ${topic} skills in ${subject}.`,
      confidenceLevel: 'medium',
      estimatedImprovementTime: '2-3 weeks'
    };
  }

<<<<<<< HEAD
=======
  async generateOverallInsights(mistakes: any[], userName: string): Promise<Array<{
    type: 'warning' | 'tip' | 'focus';
    icon: string;
    title: string;
    message: string;
  }>> {
    try {
      const prompt = `Analyze this student's performance data and provide 3 key insights:

STUDENT: ${userName}
TOTAL MISTAKES: ${mistakes.length}
RECENT MISTAKES (last 7 days): ${mistakes.filter(m => {
        const mistakeDate = new Date(m.created_at);
        const weekAgo = new Date();
        weekAgo.setDate(weekAgo.getDate() - 7);
        return mistakeDate >= weekAgo;
      }).length}

Provide insights in this JSON format:
{
  "insights": [
    {
      "type": "warning/tip/focus",
      "title": "Insight title",
      "message": "Detailed message about the insight"
    }
  ]
}

Be encouraging but honest. Focus on actionable insights.`;

      const baseUrl = 'https://generativelanguage.googleapis.com/v1beta/models/gemini-1.5-flash-latest:generateContent';
      const apiKey = import.meta.env.VITE_GEMINI_API_KEY;
      
      if (!apiKey) {
        throw new Error('Gemini API key not configured');
      }
      
      const response = await fetch(`${baseUrl}?key=${apiKey}`, {
        method: 'POST',
        headers: {
          'Content-Type': 'application/json',
        },
        body: JSON.stringify({
          contents: [{
            parts: [{
              text: prompt
            }]
          }]
        })
      });

      if (response.ok) {
        const data = await response.json();
        const content = data.candidates?.[0]?.content?.parts?.[0]?.text;
        if (content) {
          const jsonMatch = content.match(/\{[\s\S]*\}/);
          if (jsonMatch) {
            const parsed = JSON.parse(jsonMatch[0]);
            return parsed.insights || [];
          }
        }
      }
    } catch (error) {
      console.error('Error generating overall insights:', error);
    }

    // Fallback insights
    return [
      {
        type: 'warning' as const,
        icon: '⚠️',
        title: 'Recent Struggles',
        message: `${mistakes.filter(m => {
          const mistakeDate = new Date(m.created_at);
          const weekAgo = new Date();
          weekAgo.setDate(weekAgo.getDate() - 7);
          return mistakeDate >= weekAgo;
        }).length} mistakes this week - consider reviewing fundamentals`
      },
      {
        type: 'tip' as const,
        icon: '💡',
        title: 'Practice Strategy',
        message: 'Focus on your weakest topics first and review explanations thoroughly'
      },
      {
        type: 'focus' as const,
        icon: '🎯',
        title: 'Improvement Focus',
        message: 'Set specific goals for each study session to track your progress'
      }
    ];
  }
>>>>>>> 4ff6c700
}

export const geminiAnalysisService = new GeminiAnalysisService();
export default geminiAnalysisService;<|MERGE_RESOLUTION|>--- conflicted
+++ resolved
@@ -311,8 +311,6 @@
     };
   }
 
-<<<<<<< HEAD
-=======
   async generateOverallInsights(mistakes: any[], userName: string): Promise<Array<{
     type: 'warning' | 'tip' | 'focus';
     icon: string;
@@ -407,7 +405,6 @@
       }
     ];
   }
->>>>>>> 4ff6c700
 }
 
 export const geminiAnalysisService = new GeminiAnalysisService();
