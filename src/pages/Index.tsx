--- conflicted
+++ resolved
@@ -30,15 +30,6 @@
 
   // Add timeout for loading state to prevent infinite loading
   const [loadingTimeout, setLoadingTimeout] = useState(false);
-<<<<<<< HEAD
-
-  // Temporary bypass for debugging - remove this after testing
-  if (window.location.search.includes('bypass=true')) {
-    console.log('Bypassing auth for debugging');
-    return <LandingScreen onGetStarted={() => setCurrentScreen('auth')} />;
-  }
-=======
->>>>>>> 4ff6c700
   
   useEffect(() => {
     const timer = setTimeout(() => {
@@ -65,10 +56,7 @@
       return <AuthPage />;
     }
     return <LandingScreen onGetStarted={() => {
-<<<<<<< HEAD
-=======
       console.log('Get Started button clicked, switching to auth screen');
->>>>>>> 4ff6c700
       setCurrentScreen('auth');
     }} />;
   }
